--- conflicted
+++ resolved
@@ -61,12 +61,7 @@
         );
 
     MemPageStore pageStore = new MemPageStore();
-<<<<<<< HEAD
-    ColumnWriteStoreImpl store = new ColumnWriteStoreImpl(pageStore, 8*1024, false);
-=======
-    ColumnWriteStoreImpl store = new ColumnWriteStoreImpl(pageStore, 20*1024, 1*1024);
->>>>>>> 427137de
-    //
+    ColumnWriteStoreImpl store = new ColumnWriteStoreImpl(pageStore, 20*1024, 1*1024, false);
     MessageColumnIO columnIO = new ColumnIOFactory(true).getColumnIO(schema);
 
     RecordConsumer recordWriter = columnIO.getRecordWriter(store);
